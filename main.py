--- conflicted
+++ resolved
@@ -155,59 +155,20 @@
         invalid_jobs = dict()
         for job_data in job_batch_data:
             job_id = job_data.get('job_id')
-<<<<<<< HEAD
             input_token_ids = job_data.get('input_token_ids')
             input_length = len(input_token_ids)
             max_gen_tokens = job_data.get('max_gen_tokens')
             if input_length < self.model_config.context_len:
                 valid_jobs[job_id] = {
                     'input_token_ids': input_token_ids,
-=======
-            if chat_context:
-                if not self.validate_chat_context(chat_context):
-                    invalid_jobs[job_id] = {
-                        'error': f'Dialog has invalid chat context format! Format should be '
-                                 f'[{{"role": "user/assistant/system", "content": "Message content"}}, ...]'
-                    }
-                else:
-                    if prompt_input:
-                        chat_context.append(
-                            {
-                                "role": "user", 
-                                "content": prompt_input
-                            }
-                        )
-                    
-                    valid_prompt_input_batch.append(self.chat_template.get_prompt(chat_context))
-                    valid_job_batch_data.append(job_data)
-
-            else:
-                valid_prompt_input_batch.append(prompt_input)
-                valid_job_batch_data.append(job_data)
-
-        prompt_input_ids_batch = self.tokenizer(valid_prompt_input_batch).get('input_ids')
-        for prompt_input_ids, job_data in zip(prompt_input_ids_batch, valid_job_batch_data):
-            job_id = job_data.get('job_id')
-            input_length = len(prompt_input_ids)
-            max_gen_tokens = job_data.get('max_gen_tokens')
-            if input_length < self.model_config.context_len:
-                valid_jobs[job_id] = {
-                    'input_ids': prompt_input_ids,
->>>>>>> 50c5d712
                     'sampling_params': self.get_sampling_params(job_data, input_length)
                 }
             else: 
                 invalid_jobs[job_id] = {
                     'error': f'Requested token count exceeds the model\'s maximum context length of {self.model_config.context_len} tokens. '
-<<<<<<< HEAD
                             f'You requested a total of {input_length + max_gen_tokens} tokens: {input_length} '
                             f'tokens from the input messages and {max_gen_tokens} tokens for the completion. '
                             f'Please reduce the number of tokens in the input messages or the completion to fit within the limit.',
-=======
-                             f'You requested a total of {input_length + max_gen_tokens} tokens: {input_length} '
-                             f'tokens from the input messages and {max_gen_tokens} tokens for the completion. '
-                             f'Please reduce the number of tokens in the input messages or the completion to fit within the limit.',
->>>>>>> 50c5d712
                     'input_length': input_length
                 }
         return valid_jobs, invalid_jobs
